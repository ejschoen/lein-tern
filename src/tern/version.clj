--- conflicted
+++ resolved
@@ -1,6 +1,2 @@
 (ns tern.version)
-<<<<<<< HEAD
-(def tern-version "0.5.5")
-=======
-(def tern-version "0.5.4")
->>>>>>> 4dd7b6df
+(def tern-version "0.5.5")